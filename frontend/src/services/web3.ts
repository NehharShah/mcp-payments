<<<<<<< HEAD
import { ethers } from 'ethers';
import PaymentDistributorABI from '../../../out/PaymentDistributor.sol/PaymentDistributor.json';
import LiquidityPoolABI from '../../../out/LiquidityPool.sol/LiquidityPool.json';

const PAYMENT_DISTRIBUTOR_ADDRESS = import.meta.env.VITE_PAYMENT_DISTRIBUTOR_ADDRESS as string;
const LIQUIDITY_POOL_ADDRESS = import.meta.env.VITE_LIQUIDITY_POOL_ADDRESS as string;

export class Web3Service {
    private provider: ethers.BrowserProvider | null = null;
    private signer: ethers.Signer | null = null;
    private distributorContract: ethers.Contract | null = null;
    private liquidityPoolContract: ethers.Contract | null = null;

    constructor() {}

    async connect() {
        if (typeof window.ethereum !== 'undefined') {
            const ethereumProvider = window.ethereum as unknown as ethers.Eip1193Provider;
            this.provider = new ethers.BrowserProvider(ethereumProvider);
            this.signer = await this.provider.getSigner();
            this.distributorContract = new ethers.Contract(
                PAYMENT_DISTRIBUTOR_ADDRESS,
                PaymentDistributorABI.abi,
                this.signer
            );
            this.liquidityPoolContract = new ethers.Contract(
                LIQUIDITY_POOL_ADDRESS,
                LiquidityPoolABI.abi,
                this.signer
            );
        } else {
            throw new Error('Please install MetaMask!');
        }
    }

    async connectWallet(): Promise<string> {
        if (!this.provider) await this.connect();
        await this.provider!.send("eth_requestAccounts", []);
        return await this.signer!.getAddress();
    }

    async createBatch(recipients: string[], amounts: string[]) {
        if (!this.distributorContract) throw new Error('Not connected to Web3');
        
        const tx = await this.distributorContract.createBatch(
            recipients,
            amounts.map(amount => ethers.parseUnits(amount, 6)) // Assuming USDC with 6 decimals
        );
        return await tx.wait();
    }

    async processPayment(batchId: string, index: number, signature: string) {
        if (!this.distributorContract) throw new Error('Not connected to Web3');
        
        const tx = await this.distributorContract.processPayment(batchId, index, signature);
        return await tx.wait();
    }

    async getBatchPayment(batchId: string, index: number) {
        if (!this.distributorContract) throw new Error('Not connected to Web3');
        
        const payment = await this.distributorContract.batchPayments(batchId, index);
        return {
            recipient: payment.recipient,
            amount: ethers.formatUnits(payment.amount, 6),
            processed: payment.processed,
            createdAt: new Date(Number(payment.createdAt) * 1000),
            signature: payment.signature
        };
    }

    async getBatchCount(batchId: string) {
        if (!this.distributorContract) throw new Error('Not connected to Web3');
        return Number(await this.distributorContract.batchCounts(batchId));
    }

    async createBatchPayment(
        batchId: string,
        recipients: string[],
        amounts: string[],
        signatures: string[]
    ) {
        if (!this.distributorContract) throw new Error('Not connected to Web3');
        const tx = await this.distributorContract.createBatch(
            ethers.id(batchId),
            recipients,
            amounts.map(a => ethers.parseEther(a)),
            signatures
        );
        return await tx.wait();
    }

    async processBatchPayment(batchId: string) {
        if (!this.distributorContract) throw new Error('Not connected to Web3');
        const tx = await this.distributorContract.processBatch(
            ethers.id(batchId)
        );
        return await tx.wait();
    }

    async disputePayment(
        batchId: string,
        paymentIndex: number
    ) {
        if (!this.distributorContract) throw new Error('Not connected to Web3');
        const tx = await this.distributorContract.disputePayment(
            ethers.id(batchId),
            paymentIndex
        );
        return await tx.wait();
    }

    async swapTokens(
        fromToken: string,
        toToken: string,
        amount: string,
        minAmount: string
    ) {
        if (!this.liquidityPoolContract) throw new Error('Not connected to Web3');
        const tx = await this.liquidityPoolContract.swap(
            fromToken,
            toToken,
            ethers.parseEther(amount),
            ethers.parseEther(minAmount)
        );
        return await tx.wait();
    }

    async addLiquidity(
        token: string,
        amount: string
    ) {
        if (!this.liquidityPoolContract) throw new Error('Not connected to Web3');
        const tx = await this.liquidityPoolContract.addLiquidity(
            token,
            ethers.parseEther(amount)
        );
        return await tx.wait();
    }

    async removeLiquidity(
        token: string,
        amount: string
    ) {
        if (!this.liquidityPoolContract) throw new Error('Not connected to Web3');
        const tx = await this.liquidityPoolContract.removeLiquidity(
            token,
            ethers.parseEther(amount)
        );
        return await tx.wait();
    }

    async getTokenBalance(tokenAddress: string): Promise<string> {
        if (!this.provider) throw new Error('Not connected to Web3');
        const tokenContract = new ethers.Contract(
            tokenAddress,
            ['function balanceOf(address) view returns (uint256)'],
            this.provider
        );
        const balance = await tokenContract.balanceOf(await this.signer!.getAddress());
        return ethers.formatEther(balance);
    }
=======
import { ethers, ContractRunner, Log, BrowserProvider, Contract, Interface } from 'ethers';

// Define Ethereum provider interface that matches EIP-1193
export interface ProviderRpcError extends Error {
  code: number;
  data?: unknown;
}

export interface ProviderMessage {
  type: string;
  data: unknown;
}

export interface RequestArguments {
  method: string;
  params?: readonly unknown[] | object;
}

export interface EthereumProvider {
  isMetaMask?: boolean;
  selectedAddress: string | null;
  chainId?: string;
  enable?(): Promise<string[]>;
  request(args: RequestArguments): Promise<unknown>;
  on(eventName: string, handler: (args: any) => void): void;
  removeListener(eventName: string, handler: (args: any) => void): void;
  once(eventName: string, handler: (args: any) => void): void;
  emit(eventName: string, args: any): void;
}

// Extend window interface
declare global {
  interface WindowEventMap {
    ethereum: EthereumProvider;
  }
}

const PAYMENT_DISTRIBUTOR_ADDRESS = import.meta.env.VITE_PAYMENT_DISTRIBUTOR_ADDRESS;
const CHAIN_ID = parseInt(import.meta.env.VITE_CHAIN_ID || '1337');

if (!PAYMENT_DISTRIBUTOR_ADDRESS) {
  throw new Error('Payment distributor address not configured');
}

const PAYMENT_DISTRIBUTOR_ABI = [
  'function createBatch(address[] calldata recipients, uint256[] calldata amounts) external',
  'function processPayment(bytes32 batchId, uint256 index, bytes calldata signature) external nonReentrant whenNotPaused',
  'function batchPayments(bytes32, uint256) public view returns (address recipient, uint256 amount, bool processed, uint256 createdAt, bytes signature)',
  'function batchCounts(bytes32) public view returns (uint256)',
  'event BatchCreatedEvent(bytes32 indexed batchId)',
  'event PaymentProcessedEvent(bytes32 indexed batchId, address indexed recipient, uint256 amount, bytes signature)'
];

export class Web3Service {
  private provider: BrowserProvider | null = null;
  private signer: ContractRunner | null = null;
  private contract: Contract | null = null;
  private contractInterface: Interface;
  private ethereum: EthereumProvider | null = null;

  constructor() {
    this.contractInterface = new ethers.Interface(PAYMENT_DISTRIBUTOR_ABI);
  }

  async connect() {
    if (!window.ethereum) {
      throw new Error('Please install MetaMask!');
    }

    this.ethereum = window.ethereum as EthereumProvider;

    // Check if we're on the right network
    const chainId = await this.ethereum.request({ method: 'eth_chainId' });
    if (parseInt(chainId as string, 16) !== CHAIN_ID) {
      try {
        await this.ethereum.request({
          method: 'wallet_switchEthereumChain',
          params: [{ chainId: `0x${CHAIN_ID.toString(16)}` }],
        });
      } catch (error: any) {
        if (error.code === 4902) {
          throw new Error('Please add and switch to the correct network in MetaMask');
        }
        throw error;
      }
    }

    // Request account access
    await this.ethereum.request({ method: 'eth_requestAccounts' });
      
    // Initialize provider using BrowserProvider
    this.provider = new ethers.BrowserProvider(this.ethereum);
    this.signer = await this.provider.getSigner();
    this.contract = new ethers.Contract(
      PAYMENT_DISTRIBUTOR_ADDRESS,
      PAYMENT_DISTRIBUTOR_ABI,
      this.signer
    );

    // Listen for chain changes
    const handleChainChanged = (chainId: string) => {
      if (parseInt(chainId, 16) !== CHAIN_ID) {
        this.disconnect();
      }
    };

    this.ethereum.on('chainChanged', handleChainChanged);
    return () => {
      this.ethereum?.removeListener('chainChanged', handleChainChanged);
    };
  }

  disconnect() {
    if (this.ethereum) {
      // Remove all listeners
      this.ethereum.removeListener('chainChanged', () => {});
    }
    this.ethereum = null;
    this.provider = null;
    this.signer = null;
    this.contract = null;
  }

  async createBatch(recipients: string[], amounts: string[]) {
    if (!this.contract) throw new Error('Not connected to Web3');
    
    try {
      const tx = await this.contract.createBatch(
        recipients,
        amounts.map(amount => ethers.parseUnits(amount, 6)) // Assuming USDC with 6 decimals
      );
      const receipt = await tx.wait();
      
      // Find the BatchCreatedEvent
      const event = receipt.logs.find((log: Log) => {
        try {
          const parsedLog = this.contractInterface.parseLog({
            topics: log.topics as string[],
            data: log.data
          });
          return parsedLog?.name === 'BatchCreatedEvent';
        } catch {
          return false;
        }
      });
      
      if (!event) throw new Error('Batch creation failed: Event not found');
      
      const parsedLog = this.contractInterface.parseLog({
        topics: event.topics as string[],
        data: event.data
      });
      
      return parsedLog?.args?.batchId as string;
    } catch (error) {
      console.error('Error creating batch:', error);
      throw new Error('Failed to create batch');
    }
  }

  async processPayment(batchId: string, index: number, signature: string) {
    if (!this.contract) throw new Error('Not connected to Web3');
    
    try {
      const tx = await this.contract.processPayment(batchId, index, signature);
      const receipt = await tx.wait();
      return receipt;
    } catch (error) {
      console.error('Error processing payment:', error);
      throw new Error('Failed to process payment');
    }
  }

  async getBatchPayment(batchId: string, index: number) {
    if (!this.contract) throw new Error('Not connected to Web3');
    
    try {
      const payment = await this.contract.batchPayments(batchId, index);
      return {
        recipient: payment.recipient,
        amount: ethers.formatUnits(payment.amount, 6), // Convert from USDC decimals
        processed: payment.processed,
        createdAt: new Date(Number(payment.createdAt) * 1000),
        signature: payment.signature
      };
    } catch (error) {
      console.error('Error getting batch payment:', error);
      throw new Error('Failed to get batch payment');
    }
  }

  async getBatchCount(batchId: string) {
    if (!this.contract) throw new Error('Not connected to Web3');
    
    try {
      const count = await this.contract.batchCounts(batchId);
      return Number(count);
    } catch (error) {
      console.error('Error getting batch count:', error);
      throw new Error('Failed to get batch count');
    }
  }
>>>>>>> 648c68a1
}

export const web3Service = new Web3Service();<|MERGE_RESOLUTION|>--- conflicted
+++ resolved
@@ -1,168 +1,6 @@
-<<<<<<< HEAD
-import { ethers } from 'ethers';
+import { ethers, ContractRunner, Log, BrowserProvider, Contract, Interface } from 'ethers';
 import PaymentDistributorABI from '../../../out/PaymentDistributor.sol/PaymentDistributor.json';
 import LiquidityPoolABI from '../../../out/LiquidityPool.sol/LiquidityPool.json';
-
-const PAYMENT_DISTRIBUTOR_ADDRESS = import.meta.env.VITE_PAYMENT_DISTRIBUTOR_ADDRESS as string;
-const LIQUIDITY_POOL_ADDRESS = import.meta.env.VITE_LIQUIDITY_POOL_ADDRESS as string;
-
-export class Web3Service {
-    private provider: ethers.BrowserProvider | null = null;
-    private signer: ethers.Signer | null = null;
-    private distributorContract: ethers.Contract | null = null;
-    private liquidityPoolContract: ethers.Contract | null = null;
-
-    constructor() {}
-
-    async connect() {
-        if (typeof window.ethereum !== 'undefined') {
-            const ethereumProvider = window.ethereum as unknown as ethers.Eip1193Provider;
-            this.provider = new ethers.BrowserProvider(ethereumProvider);
-            this.signer = await this.provider.getSigner();
-            this.distributorContract = new ethers.Contract(
-                PAYMENT_DISTRIBUTOR_ADDRESS,
-                PaymentDistributorABI.abi,
-                this.signer
-            );
-            this.liquidityPoolContract = new ethers.Contract(
-                LIQUIDITY_POOL_ADDRESS,
-                LiquidityPoolABI.abi,
-                this.signer
-            );
-        } else {
-            throw new Error('Please install MetaMask!');
-        }
-    }
-
-    async connectWallet(): Promise<string> {
-        if (!this.provider) await this.connect();
-        await this.provider!.send("eth_requestAccounts", []);
-        return await this.signer!.getAddress();
-    }
-
-    async createBatch(recipients: string[], amounts: string[]) {
-        if (!this.distributorContract) throw new Error('Not connected to Web3');
-        
-        const tx = await this.distributorContract.createBatch(
-            recipients,
-            amounts.map(amount => ethers.parseUnits(amount, 6)) // Assuming USDC with 6 decimals
-        );
-        return await tx.wait();
-    }
-
-    async processPayment(batchId: string, index: number, signature: string) {
-        if (!this.distributorContract) throw new Error('Not connected to Web3');
-        
-        const tx = await this.distributorContract.processPayment(batchId, index, signature);
-        return await tx.wait();
-    }
-
-    async getBatchPayment(batchId: string, index: number) {
-        if (!this.distributorContract) throw new Error('Not connected to Web3');
-        
-        const payment = await this.distributorContract.batchPayments(batchId, index);
-        return {
-            recipient: payment.recipient,
-            amount: ethers.formatUnits(payment.amount, 6),
-            processed: payment.processed,
-            createdAt: new Date(Number(payment.createdAt) * 1000),
-            signature: payment.signature
-        };
-    }
-
-    async getBatchCount(batchId: string) {
-        if (!this.distributorContract) throw new Error('Not connected to Web3');
-        return Number(await this.distributorContract.batchCounts(batchId));
-    }
-
-    async createBatchPayment(
-        batchId: string,
-        recipients: string[],
-        amounts: string[],
-        signatures: string[]
-    ) {
-        if (!this.distributorContract) throw new Error('Not connected to Web3');
-        const tx = await this.distributorContract.createBatch(
-            ethers.id(batchId),
-            recipients,
-            amounts.map(a => ethers.parseEther(a)),
-            signatures
-        );
-        return await tx.wait();
-    }
-
-    async processBatchPayment(batchId: string) {
-        if (!this.distributorContract) throw new Error('Not connected to Web3');
-        const tx = await this.distributorContract.processBatch(
-            ethers.id(batchId)
-        );
-        return await tx.wait();
-    }
-
-    async disputePayment(
-        batchId: string,
-        paymentIndex: number
-    ) {
-        if (!this.distributorContract) throw new Error('Not connected to Web3');
-        const tx = await this.distributorContract.disputePayment(
-            ethers.id(batchId),
-            paymentIndex
-        );
-        return await tx.wait();
-    }
-
-    async swapTokens(
-        fromToken: string,
-        toToken: string,
-        amount: string,
-        minAmount: string
-    ) {
-        if (!this.liquidityPoolContract) throw new Error('Not connected to Web3');
-        const tx = await this.liquidityPoolContract.swap(
-            fromToken,
-            toToken,
-            ethers.parseEther(amount),
-            ethers.parseEther(minAmount)
-        );
-        return await tx.wait();
-    }
-
-    async addLiquidity(
-        token: string,
-        amount: string
-    ) {
-        if (!this.liquidityPoolContract) throw new Error('Not connected to Web3');
-        const tx = await this.liquidityPoolContract.addLiquidity(
-            token,
-            ethers.parseEther(amount)
-        );
-        return await tx.wait();
-    }
-
-    async removeLiquidity(
-        token: string,
-        amount: string
-    ) {
-        if (!this.liquidityPoolContract) throw new Error('Not connected to Web3');
-        const tx = await this.liquidityPoolContract.removeLiquidity(
-            token,
-            ethers.parseEther(amount)
-        );
-        return await tx.wait();
-    }
-
-    async getTokenBalance(tokenAddress: string): Promise<string> {
-        if (!this.provider) throw new Error('Not connected to Web3');
-        const tokenContract = new ethers.Contract(
-            tokenAddress,
-            ['function balanceOf(address) view returns (uint256)'],
-            this.provider
-        );
-        const balance = await tokenContract.balanceOf(await this.signer!.getAddress());
-        return ethers.formatEther(balance);
-    }
-=======
-import { ethers, ContractRunner, Log, BrowserProvider, Contract, Interface } from 'ethers';
 
 // Define Ethereum provider interface that matches EIP-1193
 export interface ProviderRpcError extends Error {
@@ -199,31 +37,24 @@
   }
 }
 
-const PAYMENT_DISTRIBUTOR_ADDRESS = import.meta.env.VITE_PAYMENT_DISTRIBUTOR_ADDRESS;
+const PAYMENT_DISTRIBUTOR_ADDRESS = import.meta.env.VITE_PAYMENT_DISTRIBUTOR_ADDRESS as string;
+const LIQUIDITY_POOL_ADDRESS = import.meta.env.VITE_LIQUIDITY_POOL_ADDRESS as string;
 const CHAIN_ID = parseInt(import.meta.env.VITE_CHAIN_ID || '1337');
 
-if (!PAYMENT_DISTRIBUTOR_ADDRESS) {
-  throw new Error('Payment distributor address not configured');
-}
-
-const PAYMENT_DISTRIBUTOR_ABI = [
-  'function createBatch(address[] calldata recipients, uint256[] calldata amounts) external',
-  'function processPayment(bytes32 batchId, uint256 index, bytes calldata signature) external nonReentrant whenNotPaused',
-  'function batchPayments(bytes32, uint256) public view returns (address recipient, uint256 amount, bool processed, uint256 createdAt, bytes signature)',
-  'function batchCounts(bytes32) public view returns (uint256)',
-  'event BatchCreatedEvent(bytes32 indexed batchId)',
-  'event PaymentProcessedEvent(bytes32 indexed batchId, address indexed recipient, uint256 amount, bytes signature)'
-];
+if (!PAYMENT_DISTRIBUTOR_ADDRESS || !LIQUIDITY_POOL_ADDRESS) {
+  throw new Error('Contract addresses not properly configured');
+}
 
 export class Web3Service {
   private provider: BrowserProvider | null = null;
   private signer: ContractRunner | null = null;
-  private contract: Contract | null = null;
-  private contractInterface: Interface;
+  private distributorContract: Contract | null = null;
+  private liquidityPoolContract: Contract | null = null;
+  private distributorInterface: Interface;
   private ethereum: EthereumProvider | null = null;
 
   constructor() {
-    this.contractInterface = new ethers.Interface(PAYMENT_DISTRIBUTOR_ABI);
+    this.distributorInterface = new ethers.Interface(PaymentDistributorABI.abi);
   }
 
   async connect() {
@@ -252,12 +83,19 @@
     // Request account access
     await this.ethereum.request({ method: 'eth_requestAccounts' });
       
-    // Initialize provider using BrowserProvider
+    // Initialize provider and contracts
     this.provider = new ethers.BrowserProvider(this.ethereum);
     this.signer = await this.provider.getSigner();
-    this.contract = new ethers.Contract(
+    
+    this.distributorContract = new ethers.Contract(
       PAYMENT_DISTRIBUTOR_ADDRESS,
-      PAYMENT_DISTRIBUTOR_ABI,
+      PaymentDistributorABI.abi,
+      this.signer
+    );
+
+    this.liquidityPoolContract = new ethers.Contract(
+      LIQUIDITY_POOL_ADDRESS,
+      LiquidityPoolABI.abi,
       this.signer
     );
 
@@ -282,14 +120,15 @@
     this.ethereum = null;
     this.provider = null;
     this.signer = null;
-    this.contract = null;
+    this.distributorContract = null;
+    this.liquidityPoolContract = null;
   }
 
   async createBatch(recipients: string[], amounts: string[]) {
-    if (!this.contract) throw new Error('Not connected to Web3');
-    
-    try {
-      const tx = await this.contract.createBatch(
+    if (!this.distributorContract) throw new Error('Not connected to Web3');
+    
+    try {
+      const tx = await this.distributorContract.createBatch(
         recipients,
         amounts.map(amount => ethers.parseUnits(amount, 6)) // Assuming USDC with 6 decimals
       );
@@ -298,7 +137,7 @@
       // Find the BatchCreatedEvent
       const event = receipt.logs.find((log: Log) => {
         try {
-          const parsedLog = this.contractInterface.parseLog({
+          const parsedLog = this.distributorInterface.parseLog({
             topics: log.topics as string[],
             data: log.data
           });
@@ -310,7 +149,7 @@
       
       if (!event) throw new Error('Batch creation failed: Event not found');
       
-      const parsedLog = this.contractInterface.parseLog({
+      const parsedLog = this.distributorInterface.parseLog({
         topics: event.topics as string[],
         data: event.data
       });
@@ -323,10 +162,10 @@
   }
 
   async processPayment(batchId: string, index: number, signature: string) {
-    if (!this.contract) throw new Error('Not connected to Web3');
-    
-    try {
-      const tx = await this.contract.processPayment(batchId, index, signature);
+    if (!this.distributorContract) throw new Error('Not connected to Web3');
+    
+    try {
+      const tx = await this.distributorContract.processPayment(batchId, index, signature);
       const receipt = await tx.wait();
       return receipt;
     } catch (error) {
@@ -336,13 +175,13 @@
   }
 
   async getBatchPayment(batchId: string, index: number) {
-    if (!this.contract) throw new Error('Not connected to Web3');
-    
-    try {
-      const payment = await this.contract.batchPayments(batchId, index);
+    if (!this.distributorContract) throw new Error('Not connected to Web3');
+    
+    try {
+      const payment = await this.distributorContract.batchPayments(batchId, index);
       return {
         recipient: payment.recipient,
-        amount: ethers.formatUnits(payment.amount, 6), // Convert from USDC decimals
+        amount: ethers.formatUnits(payment.amount, 6),
         processed: payment.processed,
         createdAt: new Date(Number(payment.createdAt) * 1000),
         signature: payment.signature
@@ -354,17 +193,90 @@
   }
 
   async getBatchCount(batchId: string) {
-    if (!this.contract) throw new Error('Not connected to Web3');
-    
-    try {
-      const count = await this.contract.batchCounts(batchId);
+    if (!this.distributorContract) throw new Error('Not connected to Web3');
+    
+    try {
+      const count = await this.distributorContract.batchCounts(batchId);
       return Number(count);
     } catch (error) {
       console.error('Error getting batch count:', error);
       throw new Error('Failed to get batch count');
     }
   }
->>>>>>> 648c68a1
+
+  async disputePayment(batchId: string, paymentIndex: number) {
+    if (!this.distributorContract) throw new Error('Not connected to Web3');
+    try {
+      const tx = await this.distributorContract.disputePayment(
+        ethers.id(batchId),
+        paymentIndex
+      );
+      return await tx.wait();
+    } catch (error) {
+      console.error('Error disputing payment:', error);
+      throw new Error('Failed to dispute payment');
+    }
+  }
+
+  async swapTokens(fromToken: string, toToken: string, amount: string, minAmount: string) {
+    if (!this.liquidityPoolContract) throw new Error('Not connected to Web3');
+    try {
+      const tx = await this.liquidityPoolContract.swap(
+        fromToken,
+        toToken,
+        ethers.parseEther(amount),
+        ethers.parseEther(minAmount)
+      );
+      return await tx.wait();
+    } catch (error) {
+      console.error('Error swapping tokens:', error);
+      throw new Error('Failed to swap tokens');
+    }
+  }
+
+  async addLiquidity(token: string, amount: string) {
+    if (!this.liquidityPoolContract) throw new Error('Not connected to Web3');
+    try {
+      const tx = await this.liquidityPoolContract.addLiquidity(
+        token,
+        ethers.parseEther(amount)
+      );
+      return await tx.wait();
+    } catch (error) {
+      console.error('Error adding liquidity:', error);
+      throw new Error('Failed to add liquidity');
+    }
+  }
+
+  async removeLiquidity(token: string, amount: string) {
+    if (!this.liquidityPoolContract) throw new Error('Not connected to Web3');
+    try {
+      const tx = await this.liquidityPoolContract.removeLiquidity(
+        token,
+        ethers.parseEther(amount)
+      );
+      return await tx.wait();
+    } catch (error) {
+      console.error('Error removing liquidity:', error);
+      throw new Error('Failed to remove liquidity');
+    }
+  }
+
+  async getTokenBalance(tokenAddress: string): Promise<string> {
+    if (!this.provider || !this.signer) throw new Error('Not connected to Web3');
+    try {
+      const tokenContract = new ethers.Contract(
+        tokenAddress,
+        ['function balanceOf(address) view returns (uint256)'],
+        this.provider
+      );
+      const balance = await tokenContract.balanceOf(await this.signer.getAddress());
+      return ethers.formatEther(balance);
+    } catch (error) {
+      console.error('Error getting token balance:', error);
+      throw new Error('Failed to get token balance');
+    }
+  }
 }
 
 export const web3Service = new Web3Service();